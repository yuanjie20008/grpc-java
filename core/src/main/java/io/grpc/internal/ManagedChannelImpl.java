/*
 * Copyright 2016 The gRPC Authors
 *
 * Licensed under the Apache License, Version 2.0 (the "License");
 * you may not use this file except in compliance with the License.
 * You may obtain a copy of the License at
 *
 *     http://www.apache.org/licenses/LICENSE-2.0
 *
 * Unless required by applicable law or agreed to in writing, software
 * distributed under the License is distributed on an "AS IS" BASIS,
 * WITHOUT WARRANTIES OR CONDITIONS OF ANY KIND, either express or implied.
 * See the License for the specific language governing permissions and
 * limitations under the License.
 */

package io.grpc.internal;

import static com.google.common.base.Preconditions.checkArgument;
import static com.google.common.base.Preconditions.checkNotNull;
import static com.google.common.base.Preconditions.checkState;
import static io.grpc.ConnectivityState.IDLE;
import static io.grpc.ConnectivityState.SHUTDOWN;
import static io.grpc.ConnectivityState.TRANSIENT_FAILURE;
import static io.grpc.internal.ServiceConfigInterceptor.HEDGING_POLICY_KEY;
import static io.grpc.internal.ServiceConfigInterceptor.RETRY_POLICY_KEY;

import com.google.common.annotations.VisibleForTesting;
import com.google.common.base.MoreObjects;
import com.google.common.base.Stopwatch;
import com.google.common.base.Supplier;
import com.google.common.util.concurrent.ListenableFuture;
import com.google.common.util.concurrent.SettableFuture;
import io.grpc.Attributes;
import io.grpc.CallOptions;
import io.grpc.Channel;
import io.grpc.ChannelLogger;
import io.grpc.ChannelLogger.ChannelLogLevel;
import io.grpc.ClientCall;
import io.grpc.ClientInterceptor;
import io.grpc.ClientInterceptors;
import io.grpc.ClientStreamTracer;
import io.grpc.CompressorRegistry;
import io.grpc.ConnectivityState;
import io.grpc.ConnectivityStateInfo;
import io.grpc.Context;
import io.grpc.DecompressorRegistry;
import io.grpc.EquivalentAddressGroup;
import io.grpc.InternalChannelz;
import io.grpc.InternalChannelz.ChannelStats;
import io.grpc.InternalChannelz.ChannelTrace;
import io.grpc.InternalInstrumented;
import io.grpc.InternalLogId;
import io.grpc.InternalWithLogId;
import io.grpc.LoadBalancer;
import io.grpc.LoadBalancer.PickResult;
import io.grpc.LoadBalancer.PickSubchannelArgs;
import io.grpc.LoadBalancer.SubchannelPicker;
import io.grpc.ManagedChannel;
import io.grpc.Metadata;
import io.grpc.MethodDescriptor;
import io.grpc.NameResolver;
import io.grpc.ProxyDetector;
import io.grpc.Status;
import io.grpc.SynchronizationContext;
import io.grpc.SynchronizationContext.ScheduledHandle;
import io.grpc.internal.ClientCallImpl.ClientTransportProvider;
import io.grpc.internal.RetriableStream.ChannelBufferMeter;
import io.grpc.internal.RetriableStream.Throttle;
import java.net.URI;
import java.net.URISyntaxException;
import java.util.ArrayList;
import java.util.Collection;
import java.util.Collections;
import java.util.HashSet;
import java.util.List;
import java.util.Map;
import java.util.Set;
import java.util.concurrent.Callable;
import java.util.concurrent.CountDownLatch;
import java.util.concurrent.ExecutionException;
import java.util.concurrent.Executor;
import java.util.concurrent.Future;
import java.util.concurrent.ScheduledExecutorService;
import java.util.concurrent.ScheduledFuture;
import java.util.concurrent.TimeUnit;
import java.util.concurrent.TimeoutException;
import java.util.concurrent.atomic.AtomicBoolean;
import java.util.logging.Level;
import java.util.logging.Logger;
import java.util.regex.Pattern;
import javax.annotation.CheckForNull;
import javax.annotation.Nullable;
import javax.annotation.concurrent.GuardedBy;
import javax.annotation.concurrent.ThreadSafe;

/** A communication channel for making outgoing RPCs. */
@ThreadSafe
final class ManagedChannelImpl extends ManagedChannel implements
    InternalInstrumented<ChannelStats> {
  static final Logger logger = Logger.getLogger(ManagedChannelImpl.class.getName());

  // Matching this pattern means the target string is a URI target or at least intended to be one.
  // A URI target must be an absolute hierarchical URI.
  // From RFC 2396: scheme = alpha *( alpha | digit | "+" | "-" | "." )
  @VisibleForTesting
  static final Pattern URI_PATTERN = Pattern.compile("[a-zA-Z][a-zA-Z0-9+.-]*:/.*");

  static final long IDLE_TIMEOUT_MILLIS_DISABLE = -1;

  @VisibleForTesting
  static final long SUBCHANNEL_SHUTDOWN_DELAY_SECONDS = 5;

  @VisibleForTesting
  static final Status SHUTDOWN_NOW_STATUS =
      Status.UNAVAILABLE.withDescription("Channel shutdownNow invoked");

  @VisibleForTesting
  static final Status SHUTDOWN_STATUS =
      Status.UNAVAILABLE.withDescription("Channel shutdown invoked");

  @VisibleForTesting
  static final Status SUBCHANNEL_SHUTDOWN_STATUS =
      Status.UNAVAILABLE.withDescription("Subchannel shutdown invoked");

  private final InternalLogId logId;
  private final String target;
  private final NameResolver.Factory nameResolverFactory;
  private final NameResolver.Helper nameResolverHelper;
  private final LoadBalancer.Factory loadBalancerFactory;
  private final ClientTransportFactory transportFactory;
  private final ScheduledExecutorForBalancer scheduledExecutorForBalancer;
  private final Executor executor;
  private final ObjectPool<? extends Executor> executorPool;
  private final ObjectPool<? extends Executor> balancerRpcExecutorPool;
  private final ExecutorHolder balancerRpcExecutorHolder;
  private final TimeProvider timeProvider;
  private final int maxTraceEvents;

  @VisibleForTesting
  final SynchronizationContext syncContext = new SynchronizationContext(
      new Thread.UncaughtExceptionHandler() {
        @Override
        public void uncaughtException(Thread t, Throwable e) {
          logger.log(
              Level.SEVERE,
              "[" + getLogId() + "] Uncaught exception in the SynchronizationContext. Panic!",
              e);
          panic(e);
        }
      });

  private boolean fullStreamDecompression;

  private final DecompressorRegistry decompressorRegistry;
  private final CompressorRegistry compressorRegistry;

  private final Supplier<Stopwatch> stopwatchSupplier;
  /** The timout before entering idle mode. */
  private final long idleTimeoutMillis;

  private final ConnectivityStateManager channelStateManager = new ConnectivityStateManager();

  private final ServiceConfigInterceptor serviceConfigInterceptor;

  private final BackoffPolicy.Provider backoffPolicyProvider;

  /**
   * We delegate to this channel, so that we can have interceptors as necessary. If there aren't
   * any interceptors and the {@link io.grpc.BinaryLog} is {@code null} then this will just be a
   * {@link RealChannel}.
   */
  private final Channel interceptorChannel;
  @Nullable private final String userAgent;

  // Only null after channel is terminated. Must be assigned from the syncContext.
  private NameResolver nameResolver;

  // Must be accessed from the syncContext.
  private boolean nameResolverStarted;

  // null when channel is in idle mode.  Must be assigned from syncContext.
  @Nullable
  private LbHelperImpl lbHelper;

  // Must ONLY be assigned from updateSubchannelPicker(), which is called from syncContext.
  // null if channel is in idle mode.
  @Nullable
  private volatile SubchannelPicker subchannelPicker;

  // Must be accessed from the syncContext
  private boolean panicMode;

  // Must be mutated from syncContext
  // If any monitoring hook to be added later needs to get a snapshot of this Set, we could
  // switch to a ConcurrentHashMap.
  private final Set<InternalSubchannel> subchannels = new HashSet<>(16, .75f);

  // Must be mutated from syncContext
  private final Set<OobChannel> oobChannels = new HashSet<>(1, .75f);

  // reprocess() must be run from syncContext
  private final DelayedClientTransport delayedTransport;
  private final UncommittedRetriableStreamsRegistry uncommittedRetriableStreamsRegistry
      = new UncommittedRetriableStreamsRegistry();

  // Shutdown states.
  //
  // Channel's shutdown process:
  // 1. shutdown(): stop accepting new calls from applications
  //   1a shutdown <- true
  //   1b subchannelPicker <- null
  //   1c delayedTransport.shutdown()
  // 2. delayedTransport terminated: stop stream-creation functionality
  //   2a terminating <- true
  //   2b loadBalancer.shutdown()
  //     * LoadBalancer will shutdown subchannels and OOB channels
  //   2c loadBalancer <- null
  //   2d nameResolver.shutdown()
  //   2e nameResolver <- null
  // 3. All subchannels and OOB channels terminated: Channel considered terminated

  private final AtomicBoolean shutdown = new AtomicBoolean(false);
  // Must only be mutated and read from syncContext
  private boolean shutdownNowed;
  // Must be mutated from syncContext
  private volatile boolean terminating;
  // Must be mutated from syncContext
  private volatile boolean terminated;
  private final CountDownLatch terminatedLatch = new CountDownLatch(1);

  private final CallTracer.Factory callTracerFactory;
  private final CallTracer channelCallTracer;
  private final ChannelTracer channelTracer;
  private final ChannelLogger channelLogger;
  private final InternalChannelz channelz;
  // Must be mutated and read from syncContext
  @CheckForNull
  private Boolean haveBackends; // a flag for doing channel tracing when flipped
  // Must be mutated and read from constructor or syncContext
  // TODO: check this value when error in service config resolution
  @Nullable
  private Map<String, ?> lastServiceConfig; // used for channel tracing when value changed
  @Nullable
  private final Map<String, ?> defaultServiceConfig;
  // Must be mutated and read from constructor or syncContext
  // See service config error handling spec for reference.
  // TODO: check this value when error in service config resolution
  private boolean waitingForServiceConfig = true;
  private final boolean lookUpServiceConfig;

  // One instance per channel.
  private final ChannelBufferMeter channelBufferUsed = new ChannelBufferMeter();

  @Nullable
  private Throttle throttle;

  private final long perRpcBufferLimit;
  private final long channelBufferLimit;

  // Temporary false flag that can skip the retry code path.
  private final boolean retryEnabled;

  // Called from syncContext
  private final ManagedClientTransport.Listener delayedTransportListener =
      new DelayedTransportListener();

  // Must be called from syncContext
  private void maybeShutdownNowSubchannels() {
    if (shutdownNowed) {
      for (InternalSubchannel subchannel : subchannels) {
        subchannel.shutdownNow(SHUTDOWN_NOW_STATUS);
      }
      for (OobChannel oobChannel : oobChannels) {
        oobChannel.getInternalSubchannel().shutdownNow(SHUTDOWN_NOW_STATUS);
      }
    }
  }

  // Must be accessed from syncContext
  @VisibleForTesting
  final InUseStateAggregator<Object> inUseStateAggregator = new IdleModeStateAggregator();

  @Override
  public ListenableFuture<ChannelStats> getStats() {
    final SettableFuture<ChannelStats> ret = SettableFuture.create();
    final class StatsFetcher implements Runnable {
      @Override
      public void run() {
        ChannelStats.Builder builder = new InternalChannelz.ChannelStats.Builder();
        channelCallTracer.updateBuilder(builder);
        channelTracer.updateBuilder(builder);
        builder.setTarget(target).setState(channelStateManager.getState());
        List<InternalWithLogId> children = new ArrayList<>();
        children.addAll(subchannels);
        children.addAll(oobChannels);
        builder.setSubchannels(children);
        ret.set(builder.build());
      }
    }

    // subchannels and oobchannels can only be accessed from syncContext
    syncContext.execute(new StatsFetcher());
    return ret;
  }

  @Override
  public InternalLogId getLogId() {
    return logId;
  }

  // Run from syncContext
  private class IdleModeTimer implements Runnable {

    @Override
    public void run() {
      enterIdleMode();
    }
  }

  // Must be called from syncContext
  private void shutdownNameResolverAndLoadBalancer(boolean channelIsActive) {
    syncContext.throwIfNotInThisSynchronizationContext();
    if (channelIsActive) {
      checkState(nameResolverStarted, "nameResolver is not started");
      checkState(lbHelper != null, "lbHelper is null");
    }
    if (nameResolver != null) {
      cancelNameResolverBackoff();
      nameResolver.shutdown();
      nameResolverStarted = false;
      if (channelIsActive) {
        nameResolver = getNameResolver(target, nameResolverFactory, nameResolverHelper);
      } else {
        nameResolver = null;
      }
    }
    if (lbHelper != null) {
      lbHelper.lb.shutdown();
      lbHelper = null;
    }
    subchannelPicker = null;
  }

  /**
   * Make the channel exit idle mode, if it's in it.
   *
   * <p>Must be called from syncContext
   */
  @VisibleForTesting
  void exitIdleMode() {
    syncContext.throwIfNotInThisSynchronizationContext();
    if (shutdown.get() || panicMode) {
      return;
    }
    if (inUseStateAggregator.isInUse()) {
      // Cancel the timer now, so that a racing due timer will not put Channel on idleness
      // when the caller of exitIdleMode() is about to use the returned loadBalancer.
      cancelIdleTimer(false);
    } else {
      // exitIdleMode() may be called outside of inUseStateAggregator.handleNotInUse() while
      // isInUse() == false, in which case we still need to schedule the timer.
      rescheduleIdleTimer();
    }
    if (lbHelper != null) {
      return;
    }
    channelLogger.log(ChannelLogLevel.INFO, "Exiting idle mode");
    LbHelperImpl lbHelper = new LbHelperImpl();
    lbHelper.lb = loadBalancerFactory.newLoadBalancer(lbHelper);
    // Delay setting lbHelper until fully initialized, since loadBalancerFactory is user code and
    // may throw. We don't want to confuse our state, even if we will enter panic mode.
    this.lbHelper = lbHelper;

    NameResolverListenerImpl listener = new NameResolverListenerImpl(lbHelper, nameResolver);
    nameResolver.start(listener);
    nameResolverStarted = true;
  }

  // Must be run from syncContext
  private void enterIdleMode() {
    // nameResolver and loadBalancer are guaranteed to be non-null.  If any of them were null,
    // either the idleModeTimer ran twice without exiting the idle mode, or the task in shutdown()
    // did not cancel idleModeTimer, or enterIdle() ran while shutdown or in idle, all of
    // which are bugs.
    shutdownNameResolverAndLoadBalancer(true);
    delayedTransport.reprocess(null);
    channelLogger.log(ChannelLogLevel.INFO, "Entering IDLE state");
    channelStateManager.gotoState(IDLE);
    if (inUseStateAggregator.isInUse()) {
      exitIdleMode();
    }
  }

  // Must be run from syncContext
  private void cancelIdleTimer(boolean permanent) {
    idleTimer.cancel(permanent);
  }

  // Always run from syncContext
  private void rescheduleIdleTimer() {
    if (idleTimeoutMillis == IDLE_TIMEOUT_MILLIS_DISABLE) {
      return;
    }
    idleTimer.reschedule(idleTimeoutMillis, TimeUnit.MILLISECONDS);
  }

  // Run from syncContext
  @VisibleForTesting
  class DelayedNameResolverRefresh implements Runnable {
    @Override
    public void run() {
      scheduledNameResolverRefresh = null;
      refreshNameResolution();
    }
  }

  // Must be used from syncContext
  @Nullable private ScheduledHandle scheduledNameResolverRefresh;
  // The policy to control backoff between name resolution attempts. Non-null when an attempt is
  // scheduled. Must be used from syncContext
  @Nullable private BackoffPolicy nameResolverBackoffPolicy;

  // Must be run from syncContext
  private void cancelNameResolverBackoff() {
    syncContext.throwIfNotInThisSynchronizationContext();
    if (scheduledNameResolverRefresh != null) {
      scheduledNameResolverRefresh.cancel();
      scheduledNameResolverRefresh = null;
      nameResolverBackoffPolicy = null;
    }
  }

  /**
   * Force name resolution refresh to happen immediately and reset refresh back-off. Must be run
   * from syncContext.
   */
  private void refreshAndResetNameResolution() {
    syncContext.throwIfNotInThisSynchronizationContext();
    cancelNameResolverBackoff();
    refreshNameResolution();
  }

  private void refreshNameResolution() {
    syncContext.throwIfNotInThisSynchronizationContext();
    if (nameResolverStarted) {
      nameResolver.refresh();
    }
  }

  private final class ChannelTransportProvider implements ClientTransportProvider {
    @Override
    public ClientTransport get(PickSubchannelArgs args) {
      SubchannelPicker pickerCopy = subchannelPicker;
      if (shutdown.get()) {
        // If channel is shut down, delayedTransport is also shut down which will fail the stream
        // properly.
        return delayedTransport;
      }
      if (pickerCopy == null) {
        final class ExitIdleModeForTransport implements Runnable {
          @Override
          public void run() {
            exitIdleMode();
          }
        }

        syncContext.execute(new ExitIdleModeForTransport());
        return delayedTransport;
      }
      // There is no need to reschedule the idle timer here.
      //
      // pickerCopy != null, which means idle timer has not expired when this method starts.
      // Even if idle timer expires right after we grab pickerCopy, and it shuts down LoadBalancer
      // which calls Subchannel.shutdown(), the InternalSubchannel will be actually shutdown after
      // SUBCHANNEL_SHUTDOWN_DELAY_SECONDS, which gives the caller time to start RPC on it.
      //
      // In most cases the idle timer is scheduled to fire after the transport has created the
      // stream, which would have reported in-use state to the channel that would have cancelled
      // the idle timer.
      PickResult pickResult = pickerCopy.pickSubchannel(args);
      ClientTransport transport = GrpcUtil.getTransportFromPickResult(
          pickResult, args.getCallOptions().isWaitForReady());
      if (transport != null) {
        return transport;
      }
      return delayedTransport;
    }

    @Override
    public <ReqT> ClientStream newRetriableStream(
        final MethodDescriptor<ReqT, ?> method,
        final CallOptions callOptions,
        final Metadata headers,
        final Context context) {
      checkState(retryEnabled, "retry should be enabled");
      final class RetryStream extends RetriableStream<ReqT> {
        RetryStream() {
          super(
              method,
              headers,
              channelBufferUsed,
              perRpcBufferLimit,
              channelBufferLimit,
              getCallExecutor(callOptions),
              transportFactory.getScheduledExecutorService(),
              callOptions.getOption(RETRY_POLICY_KEY),
              callOptions.getOption(HEDGING_POLICY_KEY),
              throttle);
        }

        @Override
        Status prestart() {
          return uncommittedRetriableStreamsRegistry.add(this);
        }

        @Override
        void postCommit() {
          uncommittedRetriableStreamsRegistry.remove(this);
        }

        @Override
        ClientStream newSubstream(ClientStreamTracer.Factory tracerFactory, Metadata newHeaders) {
          CallOptions newOptions = callOptions.withStreamTracerFactory(tracerFactory);
          ClientTransport transport =
              get(new PickSubchannelArgsImpl(method, newHeaders, newOptions));
          Context origContext = context.attach();
          try {
            return transport.newStream(method, newHeaders, newOptions);
          } finally {
            context.detach(origContext);
          }
        }
      }

      return new RetryStream();
    }
  }

  private final ClientTransportProvider transportProvider = new ChannelTransportProvider();

  private final Rescheduler idleTimer;

  ManagedChannelImpl(
      AbstractManagedChannelImplBuilder<?> builder,
      ClientTransportFactory clientTransportFactory,
      BackoffPolicy.Provider backoffPolicyProvider,
      ObjectPool<? extends Executor> balancerRpcExecutorPool,
      Supplier<Stopwatch> stopwatchSupplier,
      List<ClientInterceptor> interceptors,
      final TimeProvider timeProvider) {
    this.target = checkNotNull(builder.target, "target");
    this.logId = InternalLogId.allocate("Channel", target);
    this.nameResolverFactory = builder.getNameResolverFactory();
    ProxyDetector proxyDetector =
        builder.proxyDetector != null ? builder.proxyDetector : GrpcUtil.getDefaultProxyDetector();
    this.retryEnabled = builder.retryEnabled && !builder.temporarilyDisableRetry;
    this.nameResolverHelper =
        new NrHelper(
            builder.getDefaultPort(),
            proxyDetector,
            syncContext,
            retryEnabled,
            builder.maxRetryAttempts,
            builder.maxHedgedAttempts);
    this.nameResolver = getNameResolver(target, nameResolverFactory, nameResolverHelper);
    this.timeProvider = checkNotNull(timeProvider, "timeProvider");
    maxTraceEvents = builder.maxTraceEvents;
    channelTracer = new ChannelTracer(
        logId, builder.maxTraceEvents, timeProvider.currentTimeNanos(),
        "Channel for '" + target + "'");
    channelLogger = new ChannelLoggerImpl(channelTracer, timeProvider);
    if (builder.loadBalancerFactory == null) {
      this.loadBalancerFactory = new AutoConfiguredLoadBalancerFactory(builder.defaultLbPolicy);
    } else {
      this.loadBalancerFactory = builder.loadBalancerFactory;
    }
    this.executorPool = checkNotNull(builder.executorPool, "executorPool");
    this.balancerRpcExecutorPool = checkNotNull(balancerRpcExecutorPool, "balancerRpcExecutorPool");
    this.balancerRpcExecutorHolder = new ExecutorHolder(balancerRpcExecutorPool);
    this.executor = checkNotNull(executorPool.getObject(), "executor");
    this.delayedTransport = new DelayedClientTransport(this.executor, this.syncContext);
    this.delayedTransport.start(delayedTransportListener);
    this.backoffPolicyProvider = backoffPolicyProvider;
    this.transportFactory =
        new CallCredentialsApplyingTransportFactory(clientTransportFactory, this.executor);
    this.scheduledExecutorForBalancer =
        new ScheduledExecutorForBalancer(transportFactory.getScheduledExecutorService());

    serviceConfigInterceptor = new ServiceConfigInterceptor(
        retryEnabled, builder.maxRetryAttempts, builder.maxHedgedAttempts);
    this.defaultServiceConfig = builder.defaultServiceConfig;
    this.lastServiceConfig = defaultServiceConfig;
    this.lookUpServiceConfig = builder.lookUpServiceConfig;
    Channel channel = new RealChannel(nameResolver.getServiceAuthority());
    channel = ClientInterceptors.intercept(channel, serviceConfigInterceptor);
    if (builder.binlog != null) {
      channel = builder.binlog.wrapChannel(channel);
    }
    this.interceptorChannel = ClientInterceptors.intercept(channel, interceptors);
    this.stopwatchSupplier = checkNotNull(stopwatchSupplier, "stopwatchSupplier");
    if (builder.idleTimeoutMillis == IDLE_TIMEOUT_MILLIS_DISABLE) {
      this.idleTimeoutMillis = builder.idleTimeoutMillis;
    } else {
      checkArgument(
          builder.idleTimeoutMillis
              >= AbstractManagedChannelImplBuilder.IDLE_MODE_MIN_TIMEOUT_MILLIS,
          "invalid idleTimeoutMillis %s", builder.idleTimeoutMillis);
      this.idleTimeoutMillis = builder.idleTimeoutMillis;
    }

    idleTimer = new Rescheduler(
        new IdleModeTimer(),
        syncContext,
        transportFactory.getScheduledExecutorService(),
        stopwatchSupplier.get());
    this.fullStreamDecompression = builder.fullStreamDecompression;
    this.decompressorRegistry = checkNotNull(builder.decompressorRegistry, "decompressorRegistry");
    this.compressorRegistry = checkNotNull(builder.compressorRegistry, "compressorRegistry");
    this.userAgent = builder.userAgent;

    this.channelBufferLimit = builder.retryBufferSize;
    this.perRpcBufferLimit = builder.perRpcBufferLimit;
    final class ChannelCallTracerFactory implements CallTracer.Factory {
      @Override
      public CallTracer create() {
        return new CallTracer(timeProvider);
      }
    }

    this.callTracerFactory = new ChannelCallTracerFactory();
    channelCallTracer = callTracerFactory.create();
    this.channelz = checkNotNull(builder.channelz);
    channelz.addRootChannel(this);

    if (!lookUpServiceConfig) {
      if (defaultServiceConfig != null) {
        channelLogger.log(
            ChannelLogLevel.INFO, "Service config look-up disabled, using default service config");
      }
      waitingForServiceConfig = false;
      handleServiceConfigUpdate();
    }
  }

  private void handleServiceConfigUpdate() {
    serviceConfigInterceptor.handleUpdate(lastServiceConfig);
    if (retryEnabled) {
      throttle = ServiceConfigUtil.getThrottlePolicy(lastServiceConfig);
    }
  }

  @VisibleForTesting
  static NameResolver getNameResolver(String target, NameResolver.Factory nameResolverFactory,
      NameResolver.Helper nameResolverHelper) {
    // Finding a NameResolver. Try using the target string as the URI. If that fails, try prepending
    // "dns:///".
    URI targetUri = null;
    StringBuilder uriSyntaxErrors = new StringBuilder();
    try {
      targetUri = new URI(target);
      // For "localhost:8080" this would likely cause newNameResolver to return null, because
      // "localhost" is parsed as the scheme. Will fall into the next branch and try
      // "dns:///localhost:8080".
    } catch (URISyntaxException e) {
      // Can happen with ip addresses like "[::1]:1234" or 127.0.0.1:1234.
      uriSyntaxErrors.append(e.getMessage());
    }
    if (targetUri != null) {
      NameResolver resolver = nameResolverFactory.newNameResolver(targetUri, nameResolverHelper);
      if (resolver != null) {
        return resolver;
      }
      // "foo.googleapis.com:8080" cause resolver to be null, because "foo.googleapis.com" is an
      // unmapped scheme. Just fall through and will try "dns:///foo.googleapis.com:8080"
    }

    // If we reached here, the targetUri couldn't be used.
    if (!URI_PATTERN.matcher(target).matches()) {
      // It doesn't look like a URI target. Maybe it's an authority string. Try with the default
      // scheme from the factory.
      try {
        targetUri = new URI(nameResolverFactory.getDefaultScheme(), "", "/" + target, null);
      } catch (URISyntaxException e) {
        // Should not be possible.
        throw new IllegalArgumentException(e);
      }
      NameResolver resolver = nameResolverFactory.newNameResolver(targetUri, nameResolverHelper);
      if (resolver != null) {
        return resolver;
      }
    }
    throw new IllegalArgumentException(String.format(
        "cannot find a NameResolver for %s%s",
        target, uriSyntaxErrors.length() > 0 ? " (" + uriSyntaxErrors + ")" : ""));
  }

  /**
   * Initiates an orderly shutdown in which preexisting calls continue but new calls are immediately
   * cancelled.
   */
  @Override
  public ManagedChannelImpl shutdown() {
    channelLogger.log(ChannelLogLevel.DEBUG, "shutdown() called");
    if (!shutdown.compareAndSet(false, true)) {
      return this;
    }

    // Put gotoState(SHUTDOWN) as early into the syncContext's queue as possible.
    // delayedTransport.shutdown() may also add some tasks into the queue. But some things inside
    // delayedTransport.shutdown() like setting delayedTransport.shutdown = true are not run in the
    // syncContext's queue and should not be blocked, so we do not drain() immediately here.
    final class Shutdown implements Runnable {
      @Override
      public void run() {
        channelLogger.log(ChannelLogLevel.INFO, "Entering SHUTDOWN state");
        channelStateManager.gotoState(SHUTDOWN);
      }
    }

    syncContext.executeLater(new Shutdown());

    uncommittedRetriableStreamsRegistry.onShutdown(SHUTDOWN_STATUS);
    final class CancelIdleTimer implements Runnable {
      @Override
      public void run() {
        cancelIdleTimer(/* permanent= */ true);
      }
    }

    syncContext.execute(new CancelIdleTimer());
    return this;
  }

  /**
   * Initiates a forceful shutdown in which preexisting and new calls are cancelled. Although
   * forceful, the shutdown process is still not instantaneous; {@link #isTerminated()} will likely
   * return {@code false} immediately after this method returns.
   */
  @Override
  public ManagedChannelImpl shutdownNow() {
    channelLogger.log(ChannelLogLevel.DEBUG, "shutdownNow() called");
    shutdown();
    uncommittedRetriableStreamsRegistry.onShutdownNow(SHUTDOWN_NOW_STATUS);
    final class ShutdownNow implements Runnable {
      @Override
      public void run() {
        if (shutdownNowed) {
          return;
        }
        shutdownNowed = true;
        maybeShutdownNowSubchannels();
      }
    }

    syncContext.execute(new ShutdownNow());
    return this;
  }

  // Called from syncContext
  @VisibleForTesting
  void panic(final Throwable t) {
    if (panicMode) {
      // Preserve the first panic information
      return;
    }
    panicMode = true;
    cancelIdleTimer(/* permanent= */ true);
    shutdownNameResolverAndLoadBalancer(false);
    final class PanicSubchannelPicker extends SubchannelPicker {
      private final PickResult panicPickResult =
          PickResult.withDrop(
              Status.INTERNAL.withDescription("Panic! This is a bug!").withCause(t));

      @Override
      public PickResult pickSubchannel(PickSubchannelArgs args) {
        return panicPickResult;
      }
    }

    updateSubchannelPicker(new PanicSubchannelPicker());
    channelLogger.log(ChannelLogLevel.ERROR, "PANIC! Entering TRANSIENT_FAILURE");
    channelStateManager.gotoState(TRANSIENT_FAILURE);
  }

  // Called from syncContext
  private void updateSubchannelPicker(SubchannelPicker newPicker) {
    subchannelPicker = newPicker;
    delayedTransport.reprocess(newPicker);
  }

  @Override
  public boolean isShutdown() {
    return shutdown.get();
  }

  @Override
  public boolean awaitTermination(long timeout, TimeUnit unit) throws InterruptedException {
    return terminatedLatch.await(timeout, unit);
  }

  @Override
  public boolean isTerminated() {
    return terminated;
  }

  /*
   * Creates a new outgoing call on the channel.
   */
  @Override
  public <ReqT, RespT> ClientCall<ReqT, RespT> newCall(MethodDescriptor<ReqT, RespT> method,
      CallOptions callOptions) {
    return interceptorChannel.newCall(method, callOptions);
  }

  @Override
  public String authority() {
    return interceptorChannel.authority();
  }

  private Executor getCallExecutor(CallOptions callOptions) {
    Executor executor = callOptions.getExecutor();
    if (executor == null) {
      executor = this.executor;
    }
    return executor;
  }

  private class RealChannel extends Channel {
    // Set when the NameResolver is initially created. When we create a new NameResolver for the
    // same target, the new instance must have the same value.
    private final String authority;

    private RealChannel(String authority) {
      this.authority =  checkNotNull(authority, "authority");
    }

    @Override
    public <ReqT, RespT> ClientCall<ReqT, RespT> newCall(MethodDescriptor<ReqT, RespT> method,
        CallOptions callOptions) {
      return new ClientCallImpl<>(
          method,
          getCallExecutor(callOptions),
          callOptions,
          transportProvider,
          terminated ? null : transportFactory.getScheduledExecutorService(),
          channelCallTracer,
          retryEnabled)
          .setFullStreamDecompression(fullStreamDecompression)
          .setDecompressorRegistry(decompressorRegistry)
          .setCompressorRegistry(compressorRegistry);
    }

    @Override
    public String authority() {
      return authority;
    }
  }

  /**
   * Terminate the channel if termination conditions are met.
   */
  // Must be run from syncContext
  private void maybeTerminateChannel() {
    if (terminated) {
      return;
    }
    if (shutdown.get() && subchannels.isEmpty() && oobChannels.isEmpty()) {
      channelLogger.log(ChannelLogLevel.INFO, "Terminated");
      channelz.removeRootChannel(this);
      terminated = true;
      terminatedLatch.countDown();
      executorPool.returnObject(executor);
      balancerRpcExecutorHolder.release();
      // Release the transport factory so that it can deallocate any resources.
      transportFactory.close();
    }
  }

  @Override
  public ConnectivityState getState(boolean requestConnection) {
    ConnectivityState savedChannelState = channelStateManager.getState();
    if (requestConnection && savedChannelState == IDLE) {
      final class RequestConnection implements Runnable {
        @Override
        public void run() {
          exitIdleMode();
          if (subchannelPicker != null) {
            subchannelPicker.requestConnection();
          }
        }
      }

      syncContext.execute(new RequestConnection());
    }
    return savedChannelState;
  }

  @Override
  public void notifyWhenStateChanged(final ConnectivityState source, final Runnable callback) {
    final class NotifyStateChanged implements Runnable {
      @Override
      public void run() {
        channelStateManager.notifyWhenStateChanged(callback, executor, source);
      }
    }

    syncContext.execute(new NotifyStateChanged());
  }

  @Override
  public void resetConnectBackoff() {
    final class ResetConnectBackoff implements Runnable {
      @Override
      public void run() {
        if (shutdown.get()) {
          return;
        }
        if (scheduledNameResolverRefresh != null && scheduledNameResolverRefresh.isPending()) {
          checkState(nameResolverStarted, "name resolver must be started");
          refreshAndResetNameResolution();
        }
        for (InternalSubchannel subchannel : subchannels) {
          subchannel.resetConnectBackoff();
        }
        for (OobChannel oobChannel : oobChannels) {
          oobChannel.resetConnectBackoff();
        }
      }
    }

    syncContext.execute(new ResetConnectBackoff());
  }

  @Override
  public void enterIdle() {
    final class PrepareToLoseNetworkRunnable implements Runnable {
      @Override
      public void run() {
        if (shutdown.get() || lbHelper == null) {
          return;
        }
        cancelIdleTimer(/* permanent= */ false);
        enterIdleMode();
      }
    }

    syncContext.execute(new PrepareToLoseNetworkRunnable());
  }

  /**
   * A registry that prevents channel shutdown from killing existing retry attempts that are in
   * backoff.
   */
  private final class UncommittedRetriableStreamsRegistry {
    // TODO(zdapeng): This means we would acquire a lock for each new retry-able stream,
    // it's worthwhile to look for a lock-free approach.
    final Object lock = new Object();

    @GuardedBy("lock")
    Collection<ClientStream> uncommittedRetriableStreams = new HashSet<>();

    @GuardedBy("lock")
    Status shutdownStatus;

    void onShutdown(Status reason) {
      boolean shouldShutdownDelayedTransport = false;
      synchronized (lock) {
        if (shutdownStatus != null) {
          return;
        }
        shutdownStatus = reason;
        // Keep the delayedTransport open until there is no more uncommitted streams, b/c those
        // retriable streams, which may be in backoff and not using any transport, are already
        // started RPCs.
        if (uncommittedRetriableStreams.isEmpty()) {
          shouldShutdownDelayedTransport = true;
        }
      }

      if (shouldShutdownDelayedTransport) {
        delayedTransport.shutdown(reason);
      }
    }

    void onShutdownNow(Status reason) {
      onShutdown(reason);
      Collection<ClientStream> streams;

      synchronized (lock) {
        streams = new ArrayList<>(uncommittedRetriableStreams);
      }

      for (ClientStream stream : streams) {
        stream.cancel(reason);
      }
      delayedTransport.shutdownNow(reason);
    }

    /**
     * Registers a RetriableStream and return null if not shutdown, otherwise just returns the
     * shutdown Status.
     */
    @Nullable
    Status add(RetriableStream<?> retriableStream) {
      synchronized (lock) {
        if (shutdownStatus != null) {
          return shutdownStatus;
        }
        uncommittedRetriableStreams.add(retriableStream);
        return null;
      }
    }

    void remove(RetriableStream<?> retriableStream) {
      Status shutdownStatusCopy = null;

      synchronized (lock) {
        uncommittedRetriableStreams.remove(retriableStream);
        if (uncommittedRetriableStreams.isEmpty()) {
          shutdownStatusCopy = shutdownStatus;
          // Because retriable transport is long-lived, we take this opportunity to down-size the
          // hashmap.
          uncommittedRetriableStreams = new HashSet<>();
        }
      }

      if (shutdownStatusCopy != null) {
        delayedTransport.shutdown(shutdownStatusCopy);
      }
    }
  }

  private class LbHelperImpl extends LoadBalancer.Helper {
    LoadBalancer lb;

    // Must be called from syncContext
    private void handleInternalSubchannelState(ConnectivityStateInfo newState) {
      if (newState.getState() == TRANSIENT_FAILURE || newState.getState() == IDLE) {
        refreshAndResetNameResolution();
      }
    }

    @Override
    public AbstractSubchannel createSubchannel(
        List<EquivalentAddressGroup> addressGroups, Attributes attrs) {
      try {
        syncContext.throwIfNotInThisSynchronizationContext();
      } catch (IllegalStateException e) {
        logger.log(Level.WARNING,
            "We sugguest you call createSubchannel() from SynchronizationContext."
            + " Otherwise, it may race with handleSubchannelState()."
            + " See https://github.com/grpc/grpc-java/issues/5015", e);
      }
      checkNotNull(addressGroups, "addressGroups");
      checkNotNull(attrs, "attrs");
      // TODO(ejona): can we be even stricter? Like loadBalancer == null?
      checkState(!terminated, "Channel is terminated");
      final SubchannelImpl subchannel = new SubchannelImpl(attrs);
      long subchannelCreationTime = timeProvider.currentTimeNanos();
      InternalLogId subchannelLogId = InternalLogId.allocate("Subchannel", /*details=*/ null);
      ChannelTracer subchannelTracer =
          new ChannelTracer(
              subchannelLogId, maxTraceEvents, subchannelCreationTime,
              "Subchannel for " + addressGroups);

      final class ManagedInternalSubchannelCallback extends InternalSubchannel.Callback {
        // All callbacks are run in syncContext
        @Override
        void onTerminated(InternalSubchannel is) {
          subchannels.remove(is);
          channelz.removeSubchannel(is);
          maybeTerminateChannel();
        }

        @Override
        void onStateChange(InternalSubchannel is, ConnectivityStateInfo newState) {
          handleInternalSubchannelState(newState);
          // Call LB only if it's not shutdown.  If LB is shutdown, lbHelper won't match.
          if (LbHelperImpl.this == ManagedChannelImpl.this.lbHelper) {
            lb.handleSubchannelState(subchannel, newState);
          }
        }

        @Override
        void onInUse(InternalSubchannel is) {
          inUseStateAggregator.updateObjectInUse(is, true);
        }

        @Override
        void onNotInUse(InternalSubchannel is) {
          inUseStateAggregator.updateObjectInUse(is, false);
        }
      }

      final InternalSubchannel internalSubchannel = new InternalSubchannel(
          addressGroups,
          authority(),
          userAgent,
          backoffPolicyProvider,
          transportFactory,
          transportFactory.getScheduledExecutorService(),
          stopwatchSupplier,
          syncContext,
          new ManagedInternalSubchannelCallback(),
          channelz,
          callTracerFactory.create(),
          subchannelTracer,
          subchannelLogId,
          timeProvider);
      channelTracer.reportEvent(new ChannelTrace.Event.Builder()
          .setDescription("Child Subchannel created")
          .setSeverity(ChannelTrace.Event.Severity.CT_INFO)
          .setTimestampNanos(subchannelCreationTime)
          .setSubchannelRef(internalSubchannel)
          .build());
      channelz.addSubchannel(internalSubchannel);
      subchannel.subchannel = internalSubchannel;

      final class AddSubchannel implements Runnable {
        @Override
        public void run() {
          if (terminating) {
            // Because SynchronizationContext doesn't guarantee the runnable has been executed upon
            // when returning, the subchannel may still be returned to the balancer without being
            // shutdown even if "terminating" is already true.  The subchannel will not be used in
            // this case, because delayed transport has terminated when "terminating" becomes true,
            // and no more requests will be sent to balancer beyond this point.
            internalSubchannel.shutdown(SHUTDOWN_STATUS);
          }
          if (!terminated) {
            // If channel has not terminated, it will track the subchannel and block termination
            // for it.
            subchannels.add(internalSubchannel);
          }
        }
      }

      syncContext.execute(new AddSubchannel());
      return subchannel;
    }

    @Override
    public void updateBalancingState(
        final ConnectivityState newState, final SubchannelPicker newPicker) {
      checkNotNull(newState, "newState");
      checkNotNull(newPicker, "newPicker");
      final class UpdateBalancingState implements Runnable {
        @Override
        public void run() {
          if (LbHelperImpl.this != lbHelper) {
            return;
          }
          updateSubchannelPicker(newPicker);
          // It's not appropriate to report SHUTDOWN state from lb.
          // Ignore the case of newState == SHUTDOWN for now.
          if (newState != SHUTDOWN) {
            channelLogger.log(ChannelLogLevel.INFO, "Entering {0} state", newState);
            channelStateManager.gotoState(newState);
          }
        }
      }

      syncContext.execute(new UpdateBalancingState());
    }

    @Override
    public void refreshNameResolution() {
      final class LoadBalancerRefreshNameResolution implements Runnable {
        @Override
        public void run() {
          refreshAndResetNameResolution();
        }
      }

      syncContext.execute(new LoadBalancerRefreshNameResolution());
    }

    @Override
    public void updateSubchannelAddresses(
        LoadBalancer.Subchannel subchannel, List<EquivalentAddressGroup> addrs) {
      checkArgument(subchannel instanceof SubchannelImpl,
          "subchannel must have been returned from createSubchannel");
      ((SubchannelImpl) subchannel).subchannel.updateAddresses(addrs);
    }

    @Override
    public ManagedChannel createOobChannel(EquivalentAddressGroup addressGroup, String authority) {
      // TODO(ejona): can we be even stricter? Like terminating?
      checkState(!terminated, "Channel is terminated");
      long oobChannelCreationTime = timeProvider.currentTimeNanos();
      InternalLogId oobLogId = InternalLogId.allocate("OobChannel", /*details=*/ null);
      InternalLogId subchannelLogId = InternalLogId.allocate("Subchannel-OOB", /*details=*/ null);
      ChannelTracer oobChannelTracer =
          new ChannelTracer(
              oobLogId, maxTraceEvents, oobChannelCreationTime,
              "OobChannel for " + addressGroup);
      final OobChannel oobChannel = new OobChannel(
          authority, balancerRpcExecutorPool, transportFactory.getScheduledExecutorService(),
          syncContext, callTracerFactory.create(), oobChannelTracer, channelz, timeProvider);
      channelTracer.reportEvent(new ChannelTrace.Event.Builder()
          .setDescription("Child OobChannel created")
          .setSeverity(ChannelTrace.Event.Severity.CT_INFO)
          .setTimestampNanos(oobChannelCreationTime)
          .setChannelRef(oobChannel)
          .build());
      ChannelTracer subchannelTracer =
          new ChannelTracer(subchannelLogId, maxTraceEvents, oobChannelCreationTime,
              "Subchannel for " + addressGroup);
      final class ManagedOobChannelCallback extends InternalSubchannel.Callback {
        @Override
        void onTerminated(InternalSubchannel is) {
          oobChannels.remove(oobChannel);
          channelz.removeSubchannel(is);
          oobChannel.handleSubchannelTerminated();
          maybeTerminateChannel();
        }

        @Override
        void onStateChange(InternalSubchannel is, ConnectivityStateInfo newState) {
          handleInternalSubchannelState(newState);
          oobChannel.handleSubchannelStateChange(newState);
        }
      }

      final InternalSubchannel internalSubchannel = new InternalSubchannel(
          Collections.singletonList(addressGroup),
          authority, userAgent, backoffPolicyProvider, transportFactory,
          transportFactory.getScheduledExecutorService(), stopwatchSupplier, syncContext,
          // All callback methods are run from syncContext
          new ManagedOobChannelCallback(),
          channelz,
          callTracerFactory.create(),
          subchannelTracer,
          subchannelLogId,
          timeProvider);
      oobChannelTracer.reportEvent(new ChannelTrace.Event.Builder()
          .setDescription("Child Subchannel created")
          .setSeverity(ChannelTrace.Event.Severity.CT_INFO)
          .setTimestampNanos(oobChannelCreationTime)
          .setSubchannelRef(internalSubchannel)
          .build());
      channelz.addSubchannel(oobChannel);
      channelz.addSubchannel(internalSubchannel);
      oobChannel.setSubchannel(internalSubchannel);
      final class AddOobChannel implements Runnable {
        @Override
        public void run() {
          if (terminating) {
            oobChannel.shutdown();
          }
          if (!terminated) {
            // If channel has not terminated, it will track the subchannel and block termination
            // for it.
            oobChannels.add(oobChannel);
          }
        }
      }

      syncContext.execute(new AddOobChannel());
      return oobChannel;
    }

    @Override
    public void updateOobChannelAddresses(ManagedChannel channel, EquivalentAddressGroup eag) {
      checkArgument(channel instanceof OobChannel,
          "channel must have been returned from createOobChannel");
      ((OobChannel) channel).updateAddresses(eag);
    }

    @Override
    public String getAuthority() {
      return ManagedChannelImpl.this.authority();
    }

    @Deprecated
    @Override
    public NameResolver.Factory getNameResolverFactory() {
      return nameResolverFactory;
    }

    @Override
    public SynchronizationContext getSynchronizationContext() {
      return syncContext;
    }

    @Override
    public ScheduledExecutorService getScheduledExecutorService() {
      return scheduledExecutorForBalancer;
    }

    @Override
    public ChannelLogger getChannelLogger() {
      return channelLogger;
    }
  }

  private class NameResolverListenerImpl implements NameResolver.Listener {
    final LbHelperImpl helper;
    final NameResolver resolver;

    NameResolverListenerImpl(LbHelperImpl helperImpl, NameResolver resolver) {
      this.helper = checkNotNull(helperImpl, "helperImpl");
      this.resolver = checkNotNull(resolver, "resolver");
    }

    @Override
    public void onAddresses(final List<EquivalentAddressGroup> servers, final Attributes attrs) {
      final class NamesResolved implements Runnable {

        @SuppressWarnings("ReferenceEquality")
        @Override
        public void run() {
          channelLogger.log(
              ChannelLogLevel.DEBUG, "Resolved address: {0}, config={1}", servers, attrs);

          if (haveBackends == null || !haveBackends) {
            channelLogger.log(ChannelLogLevel.INFO, "Address resolved: {0}", servers);
            haveBackends = true;
          }
<<<<<<< HEAD

          // Call LB only if it's not shutdown.  If LB is shutdown, lbHelper won't match.
          if (NameResolverListenerImpl.this.helper != ManagedChannelImpl.this.lbHelper) {
            return;
=======
          final Map<String, ?> serviceConfig =
              config.get(GrpcAttributes.NAME_RESOLVER_SERVICE_CONFIG);
          if (serviceConfig != null && !serviceConfig.equals(lastServiceConfig)) {
            channelLogger.log(ChannelLogLevel.INFO, "Service config changed");
            lastServiceConfig = serviceConfig;
>>>>>>> 283f0498
          }

          nameResolverBackoffPolicy = null;

          // Assuming no error in config resolution for now.
          final Map<String, ?> serviceConfig =
              attrs.get(GrpcAttributes.NAME_RESOLVER_SERVICE_CONFIG);
          Map<String, ?> effectiveServiceConfig;
          Attributes effectiveAttrs = attrs;
          if (!lookUpServiceConfig) {
            if (serviceConfig != null) {
              channelLogger.log(
                  ChannelLogLevel.INFO,
                  "Service config from name resolver discarded by channel settings");
            }
            effectiveServiceConfig = defaultServiceConfig;
          } else {
            // Try to use config if returned from name resolver and allowed
            // Otherwise, try to use the default config if available
            if (serviceConfig != null) {
              effectiveServiceConfig = serviceConfig;
            } else {
              effectiveServiceConfig = defaultServiceConfig;
              if (defaultServiceConfig != null) {
                channelLogger.log(
                    ChannelLogLevel.INFO,
                    "Received no service config, using default service config");
              }
            }

            // FIXME: reference equality is not right (although not harmful) right now. Name
            //        resolver should return the same config if txt record is the same.
            if (effectiveServiceConfig != lastServiceConfig) {
              channelLogger.log(ChannelLogLevel.INFO,
                  "Service config changed" + (effectiveServiceConfig == null ? " to null" : ""));
              lastServiceConfig = effectiveServiceConfig;
            }

            waitingForServiceConfig = false;

            try {
              handleServiceConfigUpdate();
            } catch (RuntimeException re) {
              logger.log(
                  Level.WARNING,
                  "[" + getLogId() + "] Unexpected exception from parsing service config",
                  re);
            }
          }

<<<<<<< HEAD
          if (effectiveServiceConfig != serviceConfig) {
            effectiveAttrs = attrs.toBuilder()
                .set(GrpcAttributes.NAME_RESOLVER_SERVICE_CONFIG, effectiveServiceConfig)
                .build();
          }

          if (servers.isEmpty() && !helper.lb.canHandleEmptyAddressListFromNameResolution()) {
            handleErrorInSyncContext(Status.UNAVAILABLE.withDescription(
                "Name resolver " + resolver + " returned an empty list"));
          } else {
            helper.lb.handleResolvedAddressGroups(servers, effectiveAttrs);
=======
          // Call LB only if it's not shutdown.  If LB is shutdown, lbHelper won't match.
          if (NameResolverListenerImpl.this.helper == ManagedChannelImpl.this.lbHelper) {
            if (servers.isEmpty() && !helper.lb.canHandleEmptyAddressListFromNameResolution()) {
              handleErrorInSyncContext(Status.UNAVAILABLE.withDescription(
                  "Name resolver " + resolver + " returned an empty list"));
            } else {
              helper.lb.handleResolvedAddressGroups(servers, config);
            }
>>>>>>> 283f0498
          }
        }
      }

      syncContext.execute(new NamesResolved());
    }

    @Override
    public void onError(final Status error) {
      checkArgument(!error.isOk(), "the error status must not be OK");
      final class NameResolverErrorHandler implements Runnable {
        @Override
        public void run() {
          handleErrorInSyncContext(error);
        }
      }

      syncContext.execute(new NameResolverErrorHandler());
    }

    private void handleErrorInSyncContext(Status error) {
      logger.log(Level.WARNING, "[{0}] Failed to resolve name. status={1}",
          new Object[] {getLogId(), error});
      if (haveBackends == null || haveBackends) {
        channelLogger.log(ChannelLogLevel.WARNING, "Failed to resolve name: {0}", error);
        haveBackends = false;
      }
      // Call LB only if it's not shutdown.  If LB is shutdown, lbHelper won't match.
      if (NameResolverListenerImpl.this.helper != ManagedChannelImpl.this.lbHelper) {
        return;
      }
      helper.lb.handleNameResolutionError(error);
      if (scheduledNameResolverRefresh != null && scheduledNameResolverRefresh.isPending()) {
        // The name resolver may invoke onError multiple times, but we only want to
        // schedule one backoff attempt
        // TODO(ericgribkoff) Update contract of NameResolver.Listener or decide if we
        // want to reset the backoff interval upon repeated onError() calls
        return;
      }
      if (nameResolverBackoffPolicy == null) {
        nameResolverBackoffPolicy = backoffPolicyProvider.get();
      }
      long delayNanos = nameResolverBackoffPolicy.nextBackoffNanos();
      channelLogger.log(
          ChannelLogLevel.DEBUG,
          "Scheduling DNS resolution backoff for {0} ns", delayNanos);
      scheduledNameResolverRefresh =
          syncContext.schedule(
              new DelayedNameResolverRefresh(), delayNanos, TimeUnit.NANOSECONDS,
              transportFactory .getScheduledExecutorService());
    }
  }

  private final class SubchannelImpl extends AbstractSubchannel {
    // Set right after SubchannelImpl is created.
    InternalSubchannel subchannel;
    final Object shutdownLock = new Object();
    final Attributes attrs;

    @GuardedBy("shutdownLock")
    boolean shutdownRequested;
    @GuardedBy("shutdownLock")
    ScheduledFuture<?> delayedShutdownTask;

    SubchannelImpl(Attributes attrs) {
      this.attrs = checkNotNull(attrs, "attrs");
    }

    @Override
    ClientTransport obtainActiveTransport() {
      return subchannel.obtainActiveTransport();
    }

    @Override
    InternalInstrumented<ChannelStats> getInternalSubchannel() {
      return subchannel;
    }

    @Override
    public void shutdown() {
      synchronized (shutdownLock) {
        if (shutdownRequested) {
          if (terminating && delayedShutdownTask != null) {
            // shutdown() was previously called when terminating == false, thus a delayed shutdown()
            // was scheduled.  Now since terminating == true, We should expedite the shutdown.
            delayedShutdownTask.cancel(false);
            delayedShutdownTask = null;
            // Will fall through to the subchannel.shutdown() at the end.
          } else {
            return;
          }
        } else {
          shutdownRequested = true;
        }
        // Add a delay to shutdown to deal with the race between 1) a transport being picked and
        // newStream() being called on it, and 2) its Subchannel is shut down by LoadBalancer (e.g.,
        // because of address change, or because LoadBalancer is shutdown by Channel entering idle
        // mode). If (2) wins, the app will see a spurious error. We work around this by delaying
        // shutdown of Subchannel for a few seconds here.
        //
        // TODO(zhangkun83): consider a better approach
        // (https://github.com/grpc/grpc-java/issues/2562).
        if (!terminating) {
          final class ShutdownSubchannel implements Runnable {
            @Override
            public void run() {
              subchannel.shutdown(SUBCHANNEL_SHUTDOWN_STATUS);
            }
          }

          delayedShutdownTask = transportFactory.getScheduledExecutorService().schedule(
              new LogExceptionRunnable(
                  new ShutdownSubchannel()), SUBCHANNEL_SHUTDOWN_DELAY_SECONDS, TimeUnit.SECONDS);
          return;
        }
      }
      // When terminating == true, no more real streams will be created. It's safe and also
      // desirable to shutdown timely.
      subchannel.shutdown(SHUTDOWN_STATUS);
    }

    @Override
    public void requestConnection() {
      subchannel.obtainActiveTransport();
    }

    @Override
    public List<EquivalentAddressGroup> getAllAddresses() {
      return subchannel.getAddressGroups();
    }

    @Override
    public Attributes getAttributes() {
      return attrs;
    }

    @Override
    public String toString() {
      return subchannel.getLogId().toString();
    }

    @Override
    public Channel asChannel() {
      return new SubchannelChannel(
          subchannel, balancerRpcExecutorHolder.getExecutor(),
          transportFactory.getScheduledExecutorService(),
          callTracerFactory.create());
    }

    @Override
    public ChannelLogger getChannelLogger() {
      return subchannel.getChannelLogger();
    }
  }

  @Override
  public String toString() {
    return MoreObjects.toStringHelper(this)
        .add("logId", logId.getId())
        .add("target", target)
        .toString();
  }

  /**
   * Called from syncContext.
   */
  private final class DelayedTransportListener implements ManagedClientTransport.Listener {
    @Override
    public void transportShutdown(Status s) {
      checkState(shutdown.get(), "Channel must have been shut down");
    }

    @Override
    public void transportReady() {
      // Don't care
    }

    @Override
    public void transportInUse(final boolean inUse) {
      inUseStateAggregator.updateObjectInUse(delayedTransport, inUse);
    }

    @Override
    public void transportTerminated() {
      checkState(shutdown.get(), "Channel must have been shut down");
      terminating = true;
      shutdownNameResolverAndLoadBalancer(false);
      // No need to call channelStateManager since we are already in SHUTDOWN state.
      // Until LoadBalancer is shutdown, it may still create new subchannels.  We catch them
      // here.
      maybeShutdownNowSubchannels();
      maybeTerminateChannel();
    }
  }

  /**
   * Must be accessed from syncContext.
   */
  private final class IdleModeStateAggregator extends InUseStateAggregator<Object> {
    @Override
    protected void handleInUse() {
      exitIdleMode();
    }

    @Override
    protected void handleNotInUse() {
      if (shutdown.get()) {
        return;
      }
      rescheduleIdleTimer();
    }
  }

  /**
   * Lazily request for Executor from an executor pool.
   */
  private static final class ExecutorHolder {
    private final ObjectPool<? extends Executor> pool;
    private Executor executor;

    ExecutorHolder(ObjectPool<? extends Executor> executorPool) {
      this.pool = checkNotNull(executorPool, "executorPool");
    }

    synchronized Executor getExecutor() {
      if (executor == null) {
        executor = checkNotNull(pool.getObject(), "%s.getObject()", executor);
      }
      return executor;
    }

    synchronized void release() {
      if (executor != null) {
        executor = pool.returnObject(executor);
      }
    }
  }

  private static final class ScheduledExecutorForBalancer implements ScheduledExecutorService {
    final ScheduledExecutorService delegate;

    private ScheduledExecutorForBalancer(ScheduledExecutorService delegate) {
      this.delegate = checkNotNull(delegate, "delegate");
    }

    @Override
    public <V> ScheduledFuture<V> schedule(Callable<V> callable, long delay, TimeUnit unit) {
      return delegate.schedule(callable, delay, unit);
    }

    @Override
    public ScheduledFuture<?> schedule(Runnable cmd, long delay, TimeUnit unit) {
      return delegate.schedule(cmd, delay, unit);
    }

    @Override
    public ScheduledFuture<?> scheduleAtFixedRate(
        Runnable command, long initialDelay, long period, TimeUnit unit) {
      return delegate.scheduleAtFixedRate(command, initialDelay, period, unit);
    }

    @Override
    public ScheduledFuture<?> scheduleWithFixedDelay(
        Runnable command, long initialDelay, long delay, TimeUnit unit) {
      return delegate.scheduleWithFixedDelay(command, initialDelay, delay, unit);
    }

    @Override
    public boolean awaitTermination(long timeout, TimeUnit unit)
        throws InterruptedException {
      return delegate.awaitTermination(timeout, unit);
    }

    @Override
    public <T> List<Future<T>> invokeAll(Collection<? extends Callable<T>> tasks)
        throws InterruptedException {
      return delegate.invokeAll(tasks);
    }

    @Override
    public <T> List<Future<T>> invokeAll(
        Collection<? extends Callable<T>> tasks, long timeout, TimeUnit unit)
        throws InterruptedException {
      return delegate.invokeAll(tasks, timeout, unit);
    }

    @Override
    public <T> T invokeAny(Collection<? extends Callable<T>> tasks)
        throws InterruptedException, ExecutionException {
      return delegate.invokeAny(tasks);
    }

    @Override
    public <T> T invokeAny(Collection<? extends Callable<T>> tasks, long timeout, TimeUnit unit)
      throws InterruptedException, ExecutionException, TimeoutException {
      return delegate.invokeAny(tasks, timeout, unit);
    }

    @Override
    public boolean isShutdown() {
      return delegate.isShutdown();
    }

    @Override
    public boolean isTerminated() {
      return delegate.isTerminated();
    }

    @Override
    public void shutdown() {
      throw new UnsupportedOperationException("Restricted: shutdown() is not allowed");
    }

    @Override
    public List<Runnable> shutdownNow() {
      throw new UnsupportedOperationException("Restricted: shutdownNow() is not allowed");
    }

    @Override
    public <T> Future<T> submit(Callable<T> task) {
      return delegate.submit(task);
    }

    @Override
    public Future<?> submit(Runnable task) {
      return delegate.submit(task);
    }

    @Override
    public <T> Future<T> submit(Runnable task, T result) {
      return delegate.submit(task, result);
    }

    @Override
    public void execute(Runnable command) {
      delegate.execute(command);
    }
  }

  @VisibleForTesting
  static final class NrHelper extends NameResolver.Helper {

    private final int defaultPort;
    private final ProxyDetector proxyDetector;
    private final SynchronizationContext syncCtx;
    private final boolean retryEnabled;
    private final int maxRetryAttemptsLimit;
    private final int maxHedgedAttemptsLimit;

    NrHelper(
        int defaultPort,
        ProxyDetector proxyDetector,
        SynchronizationContext syncCtx,
        boolean retryEnabled,
        int maxRetryAttemptsLimit,
        int maxHedgedAttemptsLimit) {
      this.defaultPort = defaultPort;
      this.proxyDetector = checkNotNull(proxyDetector, "proxyDetector");
      this.syncCtx = checkNotNull(syncCtx, "syncCtx");
      this.retryEnabled = retryEnabled;
      this.maxRetryAttemptsLimit = maxRetryAttemptsLimit;
      this.maxHedgedAttemptsLimit = maxHedgedAttemptsLimit;
    }

    @Override
    public int getDefaultPort() {
      return defaultPort;
    }

    @Override
    public ProxyDetector getProxyDetector() {
      return proxyDetector;
    }

    @Override
    public SynchronizationContext getSynchronizationContext() {
      return syncCtx;
    }

    @Override
    @SuppressWarnings("unchecked")
    public ConfigOrError<ManagedChannelServiceConfig> parseServiceConfig(
        Map<String, ?> rawServiceConfig) {
      // TODO(carl-mastrangelo): Change the type from Map<String, Object> to Map<String, ?>
      Map<String, Object> cfg = (Map<String, Object>) rawServiceConfig;
      try {
        return ConfigOrError.fromConfig(
            ManagedChannelServiceConfig.fromServiceConfig(
                cfg,
                retryEnabled,
                maxRetryAttemptsLimit,
                maxHedgedAttemptsLimit));
      } catch (RuntimeException e) {
        return ConfigOrError.fromError(
            Status.UNKNOWN.withDescription("failed to parse service config").withCause(e));
      }
    }
  }
}<|MERGE_RESOLUTION|>--- conflicted
+++ resolved
@@ -1318,19 +1318,6 @@
             channelLogger.log(ChannelLogLevel.INFO, "Address resolved: {0}", servers);
             haveBackends = true;
           }
-<<<<<<< HEAD
-
-          // Call LB only if it's not shutdown.  If LB is shutdown, lbHelper won't match.
-          if (NameResolverListenerImpl.this.helper != ManagedChannelImpl.this.lbHelper) {
-            return;
-=======
-          final Map<String, ?> serviceConfig =
-              config.get(GrpcAttributes.NAME_RESOLVER_SERVICE_CONFIG);
-          if (serviceConfig != null && !serviceConfig.equals(lastServiceConfig)) {
-            channelLogger.log(ChannelLogLevel.INFO, "Service config changed");
-            lastServiceConfig = serviceConfig;
->>>>>>> 283f0498
-          }
 
           nameResolverBackoffPolicy = null;
 
@@ -1380,28 +1367,20 @@
             }
           }
 
-<<<<<<< HEAD
           if (effectiveServiceConfig != serviceConfig) {
             effectiveAttrs = attrs.toBuilder()
                 .set(GrpcAttributes.NAME_RESOLVER_SERVICE_CONFIG, effectiveServiceConfig)
                 .build();
           }
 
-          if (servers.isEmpty() && !helper.lb.canHandleEmptyAddressListFromNameResolution()) {
-            handleErrorInSyncContext(Status.UNAVAILABLE.withDescription(
-                "Name resolver " + resolver + " returned an empty list"));
-          } else {
-            helper.lb.handleResolvedAddressGroups(servers, effectiveAttrs);
-=======
           // Call LB only if it's not shutdown.  If LB is shutdown, lbHelper won't match.
           if (NameResolverListenerImpl.this.helper == ManagedChannelImpl.this.lbHelper) {
             if (servers.isEmpty() && !helper.lb.canHandleEmptyAddressListFromNameResolution()) {
               handleErrorInSyncContext(Status.UNAVAILABLE.withDescription(
                   "Name resolver " + resolver + " returned an empty list"));
             } else {
-              helper.lb.handleResolvedAddressGroups(servers, config);
+              helper.lb.handleResolvedAddressGroups(servers, effectiveAttrs);
             }
->>>>>>> 283f0498
           }
         }
       }
